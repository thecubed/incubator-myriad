--- conflicted
+++ resolved
@@ -26,10 +26,10 @@
 # Myriad's mesos framework role.
 frameworkRole: someRoleName
 
-# Myriad's mesos framework user (Defaults to user running the resource manager if absent, necessary for remote distribution).
+# User the Node Manager will run as (Defaults to user running the resource manager if absent,  necessary for remote distribution).
 frameworkUser: someUserName
 
-# Myriad's mesos framework super user (Necessary only for remote distribution, otherwise ignored).
+# User that gets the nodeManagerUri and sets up the directories for Node Manager, must have passwordless sudo (Necessary only for remote distribution, otherwise ignored).
 frameworkSuperUser: someUserNameWithSudo
 
 # Myriad's REST-ful services port mapping.
@@ -68,18 +68,16 @@
   jvmMaxMemoryMB: 256   # Xmx for myriad's executor that launches Node Manager.
   path: file://localhost/usr/local/libexec/mesos/myriad-executor-0.0.1.jar  # Path for the myriad's executor binary.
                                                                             # Also supports, hdfs:// notation.
-  #These are for remote distribution
-  #path: hdfs://namenode:port/dist/hadoop-2.5.0/share/hadoop/yarn/lib/myriad-executor-0.0.1.jar 
-  #nodeManagerUri: hdfs://namenode:port/dist/hadoop-2.5.0.tar.gz # the uri to d/l hadoop from
+  # These are for remote distribution. Hdfs is assumed, but http, file, and ftp are also possible.
+  # path: hdfs://namenode:port/dist/hadoop-2.5.0/share/hadoop/yarn/lib/myriad-executor-0.0.1.jar # Path for the myriad's executor binary. 
+  # nodeManagerUri: hdfs://namenode:port/dist/hadoop-2.5.0.tar.gz # the uri to d/l hadoop from   # Path to the Hadoop tarball
 
 # Environment variables required to launch Node Manager process. Admin can also pass other environment variables to NodeManager.
 yarnEnvironment:
   YARN_HOME: /usr/local/hadoop # Or /opt/mapr/hadoop/hadoop-2.5.1/ if using MapR's Hadoop
-  #YARN_HOME: hadoop-2.5.0 # Or should be relative if remoteDistribution is true
+  # YARN_HOME: hadoop-2.5.0 # Should be relative nodeManagerUri is set
   YARN_NODEMANAGER_OPTS: -Dnodemanager.resource.io-spindles=4.0 # Required only if using MapR's Hadoop
-<<<<<<< HEAD
-  #JAVA_HOME: /usr/lib/jvm/java-default #System dependent, but sometimes necessary
-=======
+  # JAVA_HOME: /usr/lib/jvm/java-default # System dependent, but sometimes necessary
 
 # Authentication principal for Myriad's mesos framework
 mesosAuthenticationPrincipal: some_principal
@@ -87,5 +85,4 @@
 # Authentication secret filename for Myriad's mesos framework
 mesosAuthenticationSecretFilename: /path/to/secret/filename
 
->>>>>>> eebb800d
 ```