/**
 * Copyright 2012-2014 eBay Software Foundation, All Rights Reserved.
 *
 * Licensed under the Apache License, Version 2.0 (the "License"); you may not
 * use this file except in compliance with the License. You may obtain a copy of
 * the License at
 *
 * http://www.apache.org/licenses/LICENSE-2.0
 *
 * Unless required by applicable law or agreed to in writing, software
 * distributed under the License is distributed on an "AS IS" BASIS, WITHOUT
 * WARRANTIES OR CONDITIONS OF ANY KIND, either express or implied. See the
 * License for the specific language governing permissions and limitations under
 * the License.
 */
package com.ebay.myriad.scheduler.event.handlers;

<<<<<<< HEAD
import com.ebay.myriad.scheduler.*;
=======
import com.ebay.myriad.scheduler.NMPorts;
import com.ebay.myriad.scheduler.NMProfile;
import com.ebay.myriad.scheduler.SchedulerUtils;
import com.ebay.myriad.scheduler.TaskFactory;
import com.ebay.myriad.scheduler.TaskUtils;
>>>>>>> 7145b9b0
import com.ebay.myriad.scheduler.event.ResourceOffersEvent;
import com.ebay.myriad.scheduler.fgs.OfferLifecycleManager;
import com.ebay.myriad.state.NodeTask;
import com.ebay.myriad.state.SchedulerState;
import com.lmax.disruptor.EventHandler;

import java.util.Iterator;
import org.apache.commons.collections.CollectionUtils;
import org.apache.mesos.Protos;
import org.apache.mesos.Protos.Offer;
import org.apache.mesos.Protos.OfferID;
import org.apache.mesos.Protos.Resource;
import org.apache.mesos.Protos.TaskInfo;
import org.apache.mesos.Protos.Value;
import org.apache.mesos.SchedulerDriver;
import org.slf4j.Logger;
import org.slf4j.LoggerFactory;

import javax.inject.Inject;

import java.util.ArrayList;
import java.util.HashMap;
import java.util.List;
import java.util.Map;
import java.util.Set;
import java.util.concurrent.locks.Lock;
import java.util.concurrent.locks.ReentrantLock;

/**
 * handles and logs resource offers events
 */
public class ResourceOffersEventHandler implements EventHandler<ResourceOffersEvent> {
    private static final Logger LOGGER = LoggerFactory.getLogger(ResourceOffersEventHandler.class);

    private static final Lock driverOperationLock = new ReentrantLock();

    @Inject
    private SchedulerState schedulerState;

    @Inject
    private TaskFactory taskFactory;

    @Inject
    private TaskUtils taskUtils;

  @Inject
    private OfferLifecycleManager offerLifecycleMgr;

    @Override
    public void onEvent(ResourceOffersEvent event, long sequence,
                        boolean endOfBatch) throws Exception {
        SchedulerDriver driver = event.getDriver();
        List<Offer> offers = event.getOffers();

        LOGGER.info("Received offers {}", offers.size());
        LOGGER.debug("Pending tasks: {}", this.schedulerState.getPendingTaskIds());
        driverOperationLock.lock();
        try {
            Set<Protos.TaskID> pendingTasks = schedulerState.getPendingTaskIds();
            if (CollectionUtils.isNotEmpty(pendingTasks)) {
                for (Iterator<Offer> iterator = offers.iterator(); iterator.hasNext();) {
                    Offer offer = iterator.next();
                    boolean offerMatch = false;
                    Protos.TaskID launchedTaskId = null;
                    for (Protos.TaskID pendingTaskId : pendingTasks) {
                        NodeTask taskToLaunch = schedulerState
                                .getTask(pendingTaskId);
                        NMProfile profile = taskToLaunch.getProfile();

                        if (matches(offer, profile)
                                && SchedulerUtils.isUniqueHostname(offer,
                                schedulerState.getActiveTasks())) {
                            TaskInfo task = taskFactory.createTask(offer, pendingTaskId,
                                    taskToLaunch);
                            List<OfferID> offerIds = new ArrayList<>();
                            offerIds.add(offer.getId());
                            List<TaskInfo> tasks = new ArrayList<>();
                            tasks.add(task);
                            LOGGER.info("Launching task: {} using offer: {}", task.getTaskId().getValue(), offer.getId());
                            LOGGER.debug("Launching task: {} with profile: {} using offer: {}", task, profile, offer);

                            driver.launchTasks(offerIds, tasks);
                            launchedTaskId = pendingTaskId;

                            taskToLaunch.setHostname(offer.getHostname());
                            taskToLaunch.setSlaveId(offer.getSlaveId());
                            offerMatch = true;
                            iterator.remove(); // remove the used offer from offers list
                            break;
                        }
                    }
                    if (null != launchedTaskId) {
                        schedulerState.makeTaskStaging(launchedTaskId);
                        launchedTaskId = null;
                    }
                    if (!offerMatch) {
                        LOGGER.info(
                                "Declining offer {}, as it didn't match any pending task.",
                                offer);
                        driver.declineOffer(offer.getId());
                    }
                }
            }

            for (Offer offer : offers) {
              if (SchedulerUtils.isEligibleForFineGrainedScaling(offer.getHostname(), schedulerState)) {
                if (LOGGER.isDebugEnabled()) {
                  LOGGER.debug("Picking an offer from slave with hostname {} for fine grained scaling.",
                      offer.getHostname());
                }
                offerLifecycleMgr.addOffers(offer);
              } else {
                if (LOGGER.isDebugEnabled()) {
                  LOGGER.debug("Declining offer {} from slave {}.", offer, offer.getHostname());
                }
                driver.declineOffer(offer.getId());
              }
            }
        } finally {
            driverOperationLock.unlock();
        }
    }

    private boolean matches(Offer offer, NMProfile profile) {
        Map<String, Object> results = new HashMap<String, Object>(5);

        for (Resource resource : offer.getResourcesList()) {
            if (resourceEvaluators.containsKey(resource.getName())) {
                resourceEvaluators.get(resource.getName()).eval(resource, results);
            } else {
                LOGGER.warn("Ignoring unknown resource type: {}",
                        resource.getName());
            }
        }
        double cpus = (Double) results.get("cpus");
        double mem = (Double) results.get("mem");
        int ports = (Integer) results.get("ports");

        checkResource(cpus < 0, "cpus");
        checkResource(mem < 0, "mem");
        checkResource(ports < 0, "port");

        return checkAggregates(offer, profile, ports, cpus, mem);
    }

    private void checkResource(boolean fail, String resource) {
        if (fail) {
            LOGGER.info("No " + resource + " resources present");
        }
    }

    private boolean checkAggregates(Offer offer, NMProfile profile, int ports, double cpus, double mem) {
        Map<String, String> requestAttributes = new HashMap<>();

        if (taskUtils.getAggregateCpus(profile) <= cpus
                && taskUtils.getAggregateMemory(profile) <= mem
                && SchedulerUtils.isMatchSlaveAttributes(offer, requestAttributes)
                && NMPorts.expectedNumPorts() <= ports) {
            return true;
        } else {
            LOGGER.info("Offer not sufficient for task with, cpu: {}, memory: {}, ports: {}",
                    taskUtils.getAggregateCpus(profile), taskUtils.getAggregateMemory(profile), ports);
            return false;
        }
    }

    private static Double scalarToDouble(Resource resource, String id) {
        Double value = new Double(0.0);
        if (resource.getType().equals(Value.Type.SCALAR)) {
            value = new Double(resource.getScalar().getValue());
        } else {
            LOGGER.error(id + " resource was not a scalar: {}", resource
                    .getType().toString());
        }
        return value;
    }

    private interface EvalResources {
        public void eval(Resource resource, Map<String, Object>results);
    }

    private static Map<String, EvalResources> resourceEvaluators;

    static {
        resourceEvaluators = new HashMap<String, EvalResources>(4);
        resourceEvaluators.put("cpus", new EvalResources() {
            public void eval(Resource resource, Map<String, Object> results) {
                results.put("cpus", scalarToDouble(resource, "cpus"));
            }
        });
        resourceEvaluators.put("mem", new EvalResources() {
            public void eval(Resource resource, Map<String, Object> results) {
                results.put("mem", scalarToDouble(resource, "mem"));
            }
        });
        resourceEvaluators.put("disk", new EvalResources() {
            public void eval(Resource resource, Map<String, Object> results) {
            }
        });
        resourceEvaluators.put("ports", new EvalResources() {
            public void eval(Resource resource, Map<String, Object> results) {
                int ports = 0;
                if (resource.getType().equals(Value.Type.RANGES)) {
                    Value.Ranges ranges = resource.getRanges();
                    for (Value.Range range : ranges.getRangeList()) {
                        if (range.getBegin() < range.getEnd()) {
                            ports += range.getEnd() - range.getBegin() + 1;
                        }
                    }

                } else {
                    LOGGER.error("ports resource was not Ranges: {}", resource
                            .getType().toString());

                }
                results.put("ports", Integer.valueOf(ports));
            }
        });
    }
}<|MERGE_RESOLUTION|>--- conflicted
+++ resolved
@@ -15,15 +15,11 @@
  */
 package com.ebay.myriad.scheduler.event.handlers;
 
-<<<<<<< HEAD
-import com.ebay.myriad.scheduler.*;
-=======
 import com.ebay.myriad.scheduler.NMPorts;
 import com.ebay.myriad.scheduler.NMProfile;
 import com.ebay.myriad.scheduler.SchedulerUtils;
 import com.ebay.myriad.scheduler.TaskFactory;
 import com.ebay.myriad.scheduler.TaskUtils;
->>>>>>> 7145b9b0
 import com.ebay.myriad.scheduler.event.ResourceOffersEvent;
 import com.ebay.myriad.scheduler.fgs.OfferLifecycleManager;
 import com.ebay.myriad.state.NodeTask;
@@ -56,191 +52,191 @@
  * handles and logs resource offers events
  */
 public class ResourceOffersEventHandler implements EventHandler<ResourceOffersEvent> {
-    private static final Logger LOGGER = LoggerFactory.getLogger(ResourceOffersEventHandler.class);
-
-    private static final Lock driverOperationLock = new ReentrantLock();
-
-    @Inject
-    private SchedulerState schedulerState;
-
-    @Inject
-    private TaskFactory taskFactory;
-
-    @Inject
-    private TaskUtils taskUtils;
-
-  @Inject
-    private OfferLifecycleManager offerLifecycleMgr;
-
-    @Override
-    public void onEvent(ResourceOffersEvent event, long sequence,
-                        boolean endOfBatch) throws Exception {
-        SchedulerDriver driver = event.getDriver();
-        List<Offer> offers = event.getOffers();
-
-        LOGGER.info("Received offers {}", offers.size());
-        LOGGER.debug("Pending tasks: {}", this.schedulerState.getPendingTaskIds());
-        driverOperationLock.lock();
-        try {
-            Set<Protos.TaskID> pendingTasks = schedulerState.getPendingTaskIds();
-            if (CollectionUtils.isNotEmpty(pendingTasks)) {
-                for (Iterator<Offer> iterator = offers.iterator(); iterator.hasNext();) {
-                    Offer offer = iterator.next();
-                    boolean offerMatch = false;
-                    Protos.TaskID launchedTaskId = null;
-                    for (Protos.TaskID pendingTaskId : pendingTasks) {
-                        NodeTask taskToLaunch = schedulerState
-                                .getTask(pendingTaskId);
-                        NMProfile profile = taskToLaunch.getProfile();
-
-                        if (matches(offer, profile)
-                                && SchedulerUtils.isUniqueHostname(offer,
-                                schedulerState.getActiveTasks())) {
-                            TaskInfo task = taskFactory.createTask(offer, pendingTaskId,
-                                    taskToLaunch);
-                            List<OfferID> offerIds = new ArrayList<>();
-                            offerIds.add(offer.getId());
-                            List<TaskInfo> tasks = new ArrayList<>();
-                            tasks.add(task);
-                            LOGGER.info("Launching task: {} using offer: {}", task.getTaskId().getValue(), offer.getId());
-                            LOGGER.debug("Launching task: {} with profile: {} using offer: {}", task, profile, offer);
-
-                            driver.launchTasks(offerIds, tasks);
-                            launchedTaskId = pendingTaskId;
-
-                            taskToLaunch.setHostname(offer.getHostname());
-                            taskToLaunch.setSlaveId(offer.getSlaveId());
-                            offerMatch = true;
-                            iterator.remove(); // remove the used offer from offers list
-                            break;
-                        }
-                    }
-                    if (null != launchedTaskId) {
-                        schedulerState.makeTaskStaging(launchedTaskId);
-                        launchedTaskId = null;
-                    }
-                    if (!offerMatch) {
-                        LOGGER.info(
-                                "Declining offer {}, as it didn't match any pending task.",
-                                offer);
-                        driver.declineOffer(offer.getId());
-                    }
-                }
+  private static final Logger LOGGER = LoggerFactory.getLogger(ResourceOffersEventHandler.class);
+
+  private static final Lock driverOperationLock = new ReentrantLock();
+
+  @Inject
+  private SchedulerState schedulerState;
+
+  @Inject
+  private TaskFactory taskFactory;
+
+  @Inject
+  private TaskUtils taskUtils;
+
+  @Inject
+  private OfferLifecycleManager offerLifecycleMgr;
+
+  @Override
+  public void onEvent(ResourceOffersEvent event, long sequence,
+                      boolean endOfBatch) throws Exception {
+    SchedulerDriver driver = event.getDriver();
+    List<Offer> offers = event.getOffers();
+
+    LOGGER.info("Received offers {}", offers.size());
+    LOGGER.debug("Pending tasks: {}", this.schedulerState.getPendingTaskIds());
+    driverOperationLock.lock();
+    try {
+      Set<Protos.TaskID> pendingTasks = schedulerState.getPendingTaskIds();
+      if (CollectionUtils.isNotEmpty(pendingTasks)) {
+        for (Iterator<Offer> iterator = offers.iterator(); iterator.hasNext();) {
+          Offer offer = iterator.next();
+          boolean offerMatch = false;
+          Protos.TaskID launchedTaskId = null;
+          for (Protos.TaskID pendingTaskId : pendingTasks) {
+            NodeTask taskToLaunch = schedulerState
+                .getTask(pendingTaskId);
+            NMProfile profile = taskToLaunch.getProfile();
+
+            if (matches(offer, profile)
+                && SchedulerUtils.isUniqueHostname(offer,
+                schedulerState.getActiveTasks())) {
+              TaskInfo task = taskFactory.createTask(offer, pendingTaskId,
+                  taskToLaunch);
+              List<OfferID> offerIds = new ArrayList<>();
+              offerIds.add(offer.getId());
+              List<TaskInfo> tasks = new ArrayList<>();
+              tasks.add(task);
+              LOGGER.info("Launching task: {} using offer: {}", task.getTaskId().getValue(), offer.getId());
+              LOGGER.debug("Launching task: {} with profile: {} using offer: {}", task, profile, offer);
+
+              driver.launchTasks(offerIds, tasks);
+              launchedTaskId = pendingTaskId;
+
+              taskToLaunch.setHostname(offer.getHostname());
+              taskToLaunch.setSlaveId(offer.getSlaveId());
+              offerMatch = true;
+              iterator.remove(); // remove the used offer from offers list
+              break;
             }
-
-            for (Offer offer : offers) {
-              if (SchedulerUtils.isEligibleForFineGrainedScaling(offer.getHostname(), schedulerState)) {
-                if (LOGGER.isDebugEnabled()) {
-                  LOGGER.debug("Picking an offer from slave with hostname {} for fine grained scaling.",
-                      offer.getHostname());
-                }
-                offerLifecycleMgr.addOffers(offer);
-              } else {
-                if (LOGGER.isDebugEnabled()) {
-                  LOGGER.debug("Declining offer {} from slave {}.", offer, offer.getHostname());
-                }
-                driver.declineOffer(offer.getId());
-              }
+          }
+          if (null != launchedTaskId) {
+            schedulerState.makeTaskStaging(launchedTaskId);
+            launchedTaskId = null;
+          }
+          if (!offerMatch) {
+            LOGGER.info(
+                "Declining offer {}, as it didn't match any pending task.",
+                offer);
+            driver.declineOffer(offer.getId());
+          }
+        }
+      }
+
+      for (Offer offer : offers) {
+        if (SchedulerUtils.isEligibleForFineGrainedScaling(offer.getHostname(), schedulerState)) {
+          if (LOGGER.isDebugEnabled()) {
+            LOGGER.debug("Picking an offer from slave with hostname {} for fine grained scaling.",
+                offer.getHostname());
+          }
+          offerLifecycleMgr.addOffers(offer);
+        } else {
+          if (LOGGER.isDebugEnabled()) {
+            LOGGER.debug("Declining offer {} from slave {}.", offer, offer.getHostname());
+          }
+          driver.declineOffer(offer.getId());
+        }
+      }
+    } finally {
+      driverOperationLock.unlock();
+    }
+  }
+
+  private boolean matches(Offer offer, NMProfile profile) {
+    Map<String, Object> results = new HashMap<String, Object>(5);
+
+    for (Resource resource : offer.getResourcesList()) {
+      if (resourceEvaluators.containsKey(resource.getName())) {
+        resourceEvaluators.get(resource.getName()).eval(resource, results);
+      } else {
+        LOGGER.warn("Ignoring unknown resource type: {}",
+            resource.getName());
+      }
+    }
+    double cpus = (Double) results.get("cpus");
+    double mem = (Double) results.get("mem");
+    int ports = (Integer) results.get("ports");
+
+    checkResource(cpus < 0, "cpus");
+    checkResource(mem < 0, "mem");
+    checkResource(ports < 0, "port");
+
+    return checkAggregates(offer, profile, ports, cpus, mem);
+  }
+
+  private void checkResource(boolean fail, String resource) {
+    if (fail) {
+      LOGGER.info("No " + resource + " resources present");
+    }
+  }
+
+  private boolean checkAggregates(Offer offer, NMProfile profile, int ports, double cpus, double mem) {
+    Map<String, String> requestAttributes = new HashMap<>();
+
+    if (taskUtils.getAggregateCpus(profile) <= cpus
+        && taskUtils.getAggregateMemory(profile) <= mem
+        && SchedulerUtils.isMatchSlaveAttributes(offer, requestAttributes)
+        && NMPorts.expectedNumPorts() <= ports) {
+      return true;
+    } else {
+      LOGGER.info("Offer not sufficient for task with, cpu: {}, memory: {}, ports: {}",
+          taskUtils.getAggregateCpus(profile), taskUtils.getAggregateMemory(profile), ports);
+      return false;
+    }
+  }
+
+  private static Double scalarToDouble(Resource resource, String id) {
+    Double value = new Double(0.0);
+    if (resource.getType().equals(Value.Type.SCALAR)) {
+      value = new Double(resource.getScalar().getValue());
+    } else {
+      LOGGER.error(id + " resource was not a scalar: {}", resource
+          .getType().toString());
+    }
+    return value;
+  }
+
+  private interface EvalResources {
+    public void eval(Resource resource, Map<String, Object>results);
+  }
+
+  private static Map<String, EvalResources> resourceEvaluators;
+
+  static {
+    resourceEvaluators = new HashMap<String, EvalResources>(4);
+    resourceEvaluators.put("cpus", new EvalResources() {
+      public void eval(Resource resource, Map<String, Object> results) {
+        results.put("cpus", scalarToDouble(resource, "cpus"));
+      }
+    });
+    resourceEvaluators.put("mem", new EvalResources() {
+      public void eval(Resource resource, Map<String, Object> results) {
+        results.put("mem", scalarToDouble(resource, "mem"));
+      }
+    });
+    resourceEvaluators.put("disk", new EvalResources() {
+      public void eval(Resource resource, Map<String, Object> results) {
+      }
+    });
+    resourceEvaluators.put("ports", new EvalResources() {
+      public void eval(Resource resource, Map<String, Object> results) {
+        int ports = 0;
+        if (resource.getType().equals(Value.Type.RANGES)) {
+          Value.Ranges ranges = resource.getRanges();
+          for (Value.Range range : ranges.getRangeList()) {
+            if (range.getBegin() < range.getEnd()) {
+              ports += range.getEnd() - range.getBegin() + 1;
             }
-        } finally {
-            driverOperationLock.unlock();
+          }
+
+        } else {
+          LOGGER.error("ports resource was not Ranges: {}", resource
+              .getType().toString());
+
         }
-    }
-
-    private boolean matches(Offer offer, NMProfile profile) {
-        Map<String, Object> results = new HashMap<String, Object>(5);
-
-        for (Resource resource : offer.getResourcesList()) {
-            if (resourceEvaluators.containsKey(resource.getName())) {
-                resourceEvaluators.get(resource.getName()).eval(resource, results);
-            } else {
-                LOGGER.warn("Ignoring unknown resource type: {}",
-                        resource.getName());
-            }
-        }
-        double cpus = (Double) results.get("cpus");
-        double mem = (Double) results.get("mem");
-        int ports = (Integer) results.get("ports");
-
-        checkResource(cpus < 0, "cpus");
-        checkResource(mem < 0, "mem");
-        checkResource(ports < 0, "port");
-
-        return checkAggregates(offer, profile, ports, cpus, mem);
-    }
-
-    private void checkResource(boolean fail, String resource) {
-        if (fail) {
-            LOGGER.info("No " + resource + " resources present");
-        }
-    }
-
-    private boolean checkAggregates(Offer offer, NMProfile profile, int ports, double cpus, double mem) {
-        Map<String, String> requestAttributes = new HashMap<>();
-
-        if (taskUtils.getAggregateCpus(profile) <= cpus
-                && taskUtils.getAggregateMemory(profile) <= mem
-                && SchedulerUtils.isMatchSlaveAttributes(offer, requestAttributes)
-                && NMPorts.expectedNumPorts() <= ports) {
-            return true;
-        } else {
-            LOGGER.info("Offer not sufficient for task with, cpu: {}, memory: {}, ports: {}",
-                    taskUtils.getAggregateCpus(profile), taskUtils.getAggregateMemory(profile), ports);
-            return false;
-        }
-    }
-
-    private static Double scalarToDouble(Resource resource, String id) {
-        Double value = new Double(0.0);
-        if (resource.getType().equals(Value.Type.SCALAR)) {
-            value = new Double(resource.getScalar().getValue());
-        } else {
-            LOGGER.error(id + " resource was not a scalar: {}", resource
-                    .getType().toString());
-        }
-        return value;
-    }
-
-    private interface EvalResources {
-        public void eval(Resource resource, Map<String, Object>results);
-    }
-
-    private static Map<String, EvalResources> resourceEvaluators;
-
-    static {
-        resourceEvaluators = new HashMap<String, EvalResources>(4);
-        resourceEvaluators.put("cpus", new EvalResources() {
-            public void eval(Resource resource, Map<String, Object> results) {
-                results.put("cpus", scalarToDouble(resource, "cpus"));
-            }
-        });
-        resourceEvaluators.put("mem", new EvalResources() {
-            public void eval(Resource resource, Map<String, Object> results) {
-                results.put("mem", scalarToDouble(resource, "mem"));
-            }
-        });
-        resourceEvaluators.put("disk", new EvalResources() {
-            public void eval(Resource resource, Map<String, Object> results) {
-            }
-        });
-        resourceEvaluators.put("ports", new EvalResources() {
-            public void eval(Resource resource, Map<String, Object> results) {
-                int ports = 0;
-                if (resource.getType().equals(Value.Type.RANGES)) {
-                    Value.Ranges ranges = resource.getRanges();
-                    for (Value.Range range : ranges.getRangeList()) {
-                        if (range.getBegin() < range.getEnd()) {
-                            ports += range.getEnd() - range.getBegin() + 1;
-                        }
-                    }
-
-                } else {
-                    LOGGER.error("ports resource was not Ranges: {}", resource
-                            .getType().toString());
-
-                }
-                results.put("ports", Integer.valueOf(ports));
-            }
-        });
-    }
+        results.put("ports", Integer.valueOf(ports));
+      }
+    });
+  }
 }