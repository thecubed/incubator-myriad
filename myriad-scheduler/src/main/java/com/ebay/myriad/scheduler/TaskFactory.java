package com.ebay.myriad.scheduler;

import com.ebay.myriad.configuration.MyriadConfiguration;
import com.ebay.myriad.configuration.MyriadExecutorConfiguration;
import com.ebay.myriad.configuration.NodeManagerConfiguration;
import com.ebay.myriad.executor.NMTaskConfig;
import com.ebay.myriad.state.NodeTask;
import com.google.common.base.Preconditions;
import com.google.common.base.Strings;
import com.google.gson.Gson;
import com.google.protobuf.ByteString;
import org.apache.hadoop.yarn.conf.YarnConfiguration;
import org.apache.mesos.Protos.CommandInfo;
import org.apache.mesos.Protos.CommandInfo.URI;
import org.apache.mesos.Protos.ExecutorID;
import org.apache.mesos.Protos.ExecutorInfo;
import org.apache.mesos.Protos.Offer;
import org.apache.mesos.Protos.Resource;
import org.apache.mesos.Protos.TaskInfo;
import org.apache.mesos.Protos.TaskID;
import org.apache.mesos.Protos.SlaveID;
import org.apache.mesos.Protos.Value;
import org.apache.mesos.Protos.Value.Scalar;
import org.slf4j.Logger;
import org.slf4j.LoggerFactory;

import javax.inject.Inject;
import java.nio.charset.Charset;
import java.util.HashSet;
import java.util.Iterator;
import java.util.Objects;

/**
 * Factory to create TaskInfo objects.
 */
public interface TaskFactory {
    TaskInfo createTask(Offer offer, TaskID taskId, NodeTask nodeTask);

    // TODO(Santosh): This is needed because the ExecutorInfo constructed
    // to launch NM needs to be specified to launch placeholder tasks for
    // yarn containers (for fine grained scaling).
    // If mesos supports just specifying the 'ExecutorId' without the full
    // ExecutorInfo, we wouldn't need this interface method.
    ExecutorInfo getExecutorInfoForSlave(SlaveID slave);

    /**
     * Creates TaskInfo objects to launch NMs as mesos tasks.
     */
    class NMTaskFactoryImpl implements TaskFactory {
        public static final String EXECUTOR_NAME = "myriad_task";
        public static final String EXECUTOR_PREFIX = "myriad_executor";
        public static final String YARN_NODEMANAGER_OPTS_KEY = "YARN_NODEMANAGER_OPTS";
        private static final String YARN_RESOURCEMANAGER_HOSTNAME = "yarn.resourcemanager.hostname";
        private static final String YARN_RESOURCEMANAGER_WEBAPP_ADDRESS = "yarn.resourcemanager.webapp.address";
        private static final String YARN_RESOURCEMANAGER_WEBAPP_HTTPS_ADDRESS = "yarn.resourcemanager.webapp.https.address";
        private static final String YARN_HTTP_POLICY = "yarn.http.policy";
        private static final String YARN_HTTP_POLICY_HTTPS_ONLY = "HTTPS_ONLY";

        private static final Logger LOGGER = LoggerFactory.getLogger(NMTaskFactoryImpl.class);
        private MyriadConfiguration cfg;
        private TaskUtils taskUtils;

        @Inject
        public NMTaskFactoryImpl(MyriadConfiguration cfg, TaskUtils taskUtils) {
            this.cfg = cfg;
            this.taskUtils = taskUtils;
        }

        //Utility function to get the first NMPorts.expectedNumPorts number of ports of an offer
        private static NMPorts getPorts(Offer offer) {
            HashSet<Long> ports = new HashSet<>();
            for (Resource resource : offer.getResourcesList()){
                if (resource.getName().equals("ports")){
                    /*
                    ranges.getRangeList() returns a list of ranges, each range specifies a begin and end only.
                    so must loop though each range until we get all ports needed.  We exit each loop as soon as all
                    ports are found so bounded by NMPorts.expectedNumPorts.
                    */
                    Iterator<Value.Range> itr = resource.getRanges().getRangeList().iterator();
                    while (itr.hasNext() && ports.size() < NMPorts.expectedNumPorts()) {
                        Value.Range range = itr.next();
                        if (range.getBegin() <= range.getEnd()) {
                            long i = range.getBegin();
                            while (i <= range.getEnd() && ports.size() < NMPorts.expectedNumPorts()) {
                                ports.add(i);
                                i++;
                            }
                        }
                    }
                }
            }

            Preconditions.checkState(ports.size() == NMPorts.expectedNumPorts(), "Not enough ports in offer");
            Long [] portArray = ports.toArray(new Long [ports.size()]);
            return new NMPorts(portArray);
        }

        private static String getFileName(String uri) {
            int lastSlash = uri.lastIndexOf('/');
            if (lastSlash == -1) {
                return uri;
            } else {
                String fileName = uri.substring(lastSlash + 1);
                Preconditions.checkArgument(!Strings.isNullOrEmpty(fileName),
                        "URI should not have a slash at the end");
                return fileName;
            }
        }

        private String getConfigurationUrl() {
            YarnConfiguration conf = new YarnConfiguration();
            String httpPolicy = conf.get(YARN_HTTP_POLICY);
            if (httpPolicy != null && httpPolicy.equals(YARN_HTTP_POLICY_HTTPS_ONLY)) {
                String address = conf.get(YARN_RESOURCEMANAGER_WEBAPP_HTTPS_ADDRESS);
                if (address == null || address.isEmpty()) {
                    address = conf.get(YARN_RESOURCEMANAGER_HOSTNAME) + ":8090";
                }
                return "https://" + address + "/conf";
            } else {
                String address = conf.get(YARN_RESOURCEMANAGER_WEBAPP_ADDRESS);
                if (address == null || address.isEmpty()) {
                    address = conf.get(YARN_RESOURCEMANAGER_HOSTNAME) + ":8088";
                }
                return "http://" + address + "/conf";
            }
        }

        private CommandInfo getCommandInfo() {
            MyriadExecutorConfiguration myriadExecutorConfiguration = cfg.getMyriadExecutorConfiguration();
            CommandInfo.Builder commandInfo = CommandInfo.newBuilder();
            if (myriadExecutorConfiguration.getNodeManagerUri().isPresent()) {
                /*
                 TODO(darinj): Overall this is messier than I'd like. We can't let mesos untar the distribution, since
                 it will change the permissions.  Instead we simply download the tarball and execute tar -xvpf. We also
                 pull the config from the resource manager and put them in the conf dir.  This is also why we need
                 frameworkSuperUser. This will be refactored after Mesos-1790 is resolved.
                */

                //Both FrameworkUser and FrameworkSuperuser to get all of the directory permissions correct.
                if (!(cfg.getFrameworkUser().isPresent() && cfg.getFrameworkSuperUser().isPresent())) {
                    throw new RuntimeException("Trying to use remote distribution, but frameworkUser" +
                            "and/or frameworkSuperUser not set!");
                }

                LOGGER.info("Using remote distribution");

                String nmURIString = myriadExecutorConfiguration.getNodeManagerUri().get();

                //TODO(DarinJ) support other compression, as this is a temp fix for Mesos 1760 may not get to it.
                //Extract tarball keeping permissions, necessary to keep HADOOP_HOME/bin/container-executor suidbit set.
                String tarCmd = "sudo tar -zxpf " + getFileName(nmURIString);

                //We need the current directory to be writable by frameworkUser for capsuleExecutor to create directories.
                //Best to simply give owenership to the user running the executor but we don't want to use -R as this
                //will silently remove the suid bit on container executor.
                String chownCmd = "sudo chown " + cfg.getFrameworkUser().get() + " .";

                //Place the hadoop config where in the HADOOP_CONF_DIR where it will be read by the NodeManager
                //The url for the resource manager config is: http(s)://hostname:port/conf so fetcher.cpp downloads the
                //config file to conf, It's an xml file with the parameters of yarn-site.xml, core-site.xml and hdfs.xml.
                String configCopyCmd = "cp conf " + cfg.getYarnEnvironment().get("YARN_HOME") +
                        "/etc/hadoop/yarn-site.xml";

                //Command to run the executor
                String executorPathString = myriadExecutorConfiguration.getPath();
                String executorCmd = "export CAPSULE_CACHE_DIR=`pwd`;echo $CAPSULE_CACHE_DIR; " +
                        "sudo -E -u " + cfg.getFrameworkUser().get() + " -H " +
                        "java -Dcapsule.log=verbose -jar " + getFileName(executorPathString);

                //Concatenate all the subcommands
                String cmd = tarCmd + "&&" + chownCmd + "&&" + configCopyCmd + "&&" + executorCmd;

                //get the nodemanagerURI
                //We're going to extract ourselves, so setExtract is false
                LOGGER.info("Getting Hadoop distribution from:" + nmURIString);
                URI nmUri = URI.newBuilder().setValue(nmURIString).setExtract(false)
                        .build();

                //get configs directly from resource manager
                String configUrlString = getConfigurationUrl();
                LOGGER.info("Getting config from:" + configUrlString);
                URI configUri = URI.newBuilder().setValue(configUrlString)
                        .build();

                //get the executor URI
                LOGGER.info("Getting executor from:" + executorPathString);
                URI executorUri = URI.newBuilder().setValue(executorPathString).setExecutable(true)
                        .build();

                LOGGER.info("Slave will execute command:" + cmd);
                commandInfo.addUris(nmUri).addUris(configUri).addUris(executorUri).setValue("echo \"" + cmd + "\";" + cmd);

                commandInfo.setUser(cfg.getFrameworkSuperUser().get());

            } else {
                String cmdPrefix = "export CAPSULE_CACHE_DIR=`pwd` ;" +
                        "echo $CAPSULE_CACHE_DIR; java -Dcapsule.log=verbose -jar ";
                String executorPath = myriadExecutorConfiguration.getPath();
                String cmd = cmdPrefix + getFileName(executorPath);
                URI executorURI = URI.newBuilder().setValue(executorPath)
                        .setExecutable(true).build();
                commandInfo.addUris(executorURI)
                        .setValue("echo \"" + cmd + "\";" + cmd);

                if (cfg.getFrameworkUser().isPresent()) {
                    commandInfo.setUser(cfg.getFrameworkUser().get());
                }
            }
            return commandInfo.build();
        }

        @Override
        public TaskInfo createTask(Offer offer, TaskID taskId, NodeTask nodeTask) {
            Objects.requireNonNull(offer, "Offer should be non-null");
            Objects.requireNonNull(nodeTask, "NodeTask should be non-null");

            NMPorts ports = getPorts(offer);
            LOGGER.debug(ports.toString());

            NMProfile profile = nodeTask.getProfile();
            NMTaskConfig nmTaskConfig = new NMTaskConfig();
            nmTaskConfig.setAdvertisableCpus(profile.getCpus());
            nmTaskConfig.setAdvertisableMem(profile.getMemory());
            NodeManagerConfiguration nodeManagerConfiguration = this.cfg.getNodeManagerConfiguration();
            nmTaskConfig.setJvmOpts(nodeManagerConfiguration.getJvmOpts().orNull());
            nmTaskConfig.setCgroups(nodeManagerConfiguration.getCgroups().or(Boolean.FALSE));
            nmTaskConfig.setRpcPort(ports.getRpcPort());
            nmTaskConfig.setLocalizerPort(ports.getLocalizerPort());
            nmTaskConfig.setWebAppHttpPort(ports.getWebAppHttpPort());
            nmTaskConfig.setShufflePort(ports.getShufflePort());
            nmTaskConfig.setYarnEnvironment(cfg.getYarnEnvironment());

            // if RM's hostname is passed in as a system property, pass it along
            // to Node Managers launched via Myriad
            String rmHostName = System.getProperty(YARN_RESOURCEMANAGER_HOSTNAME);
            if (rmHostName != null && !rmHostName.isEmpty()) {

                String nmOpts = nmTaskConfig.getYarnEnvironment().get(YARN_NODEMANAGER_OPTS_KEY);
                if (nmOpts == null) {
                    nmOpts = "";
                }
                nmOpts += " " + "-D" + YARN_RESOURCEMANAGER_HOSTNAME + "=" + rmHostName;
                nmTaskConfig.getYarnEnvironment().put(YARN_NODEMANAGER_OPTS_KEY, nmOpts);
                LOGGER.info(YARN_RESOURCEMANAGER_HOSTNAME + " is set to " + rmHostName +
                        " via YARN_RESOURCEMANAGER_OPTS. Passing it into YARN_NODEMANAGER_OPTS.");
            }
//            else {
            // TODO(Santosh): Handle this case. Couple of options:
            // 1. Lookup a hostname here and use it as "RM's hostname"
            // 2. Abort here.. RM cannot start unless a hostname is passed in as it requires it to pass to NMs.

            String taskConfigJSON = new Gson().toJson(nmTaskConfig);

            Scalar taskMemory = Scalar.newBuilder()
                    .setValue(taskUtils.getTaskMemory(profile))
                    .build();
            Scalar taskCpus = Scalar.newBuilder()
                    .setValue(taskUtils.getTaskCpus(profile))
                    .build();
<<<<<<< HEAD
            ExecutorInfo executorInfo = getExecutorInfoForSlave(offer.getSlaveId());
=======
            Scalar executorMemory = Scalar.newBuilder()
                    .setValue(taskUtils.getExecutorMemory())
                    .build();
            Scalar executorCpus = Scalar.newBuilder()
                    .setValue(taskUtils.getExecutorCpus())
                    .build();

            CommandInfo commandInfo = getCommandInfo();

            ExecutorID executorId = ExecutorID.newBuilder()
                    .setValue(EXECUTOR_PREFIX + offer.getSlaveId().getValue())
                    .build();
            ExecutorInfo executorInfo = ExecutorInfo
                    .newBuilder()
                    .setCommand(commandInfo)
                    .setName(EXECUTOR_NAME)
                    .addResources(
                            Resource.newBuilder().setName("cpus")
                                    .setType(Value.Type.SCALAR)
                                    .setScalar(executorCpus)
                                    .build())
                    .addResources(
                            Resource.newBuilder().setName("mem")
                                    .setType(Value.Type.SCALAR)
                                    .setScalar(executorMemory)
                                    .build())
                    .setExecutorId(executorId).setCommand(commandInfo).build();
>>>>>>> 7145b9b0

            TaskInfo.Builder taskBuilder = TaskInfo.newBuilder()
                    .setName("task-" + taskId.getValue())
                    .setTaskId(taskId)
                    .setSlaveId(offer.getSlaveId());

            ByteString data = ByteString.copyFrom(taskConfigJSON.getBytes(Charset.defaultCharset()));
            return taskBuilder
                    .addResources(
                            Resource.newBuilder().setName("cpus")
                                    .setType(Value.Type.SCALAR)
                                    .setScalar(taskCpus)
                                    .build())
                    .addResources(
                            Resource.newBuilder().setName("mem")
                                    .setType(Value.Type.SCALAR)
                                    .setScalar(taskMemory)
                                    .build())
                    .addResources(
                            Resource.newBuilder().setName("ports")
                                    .setType(Value.Type.RANGES)
                                    .setRanges(Value.Ranges.newBuilder()
                                            .addRange(Value.Range.newBuilder()
                                                    .setBegin(ports.getRpcPort())
                                                    .setEnd(ports.getRpcPort())
                                                    .build())
                                            .addRange(Value.Range.newBuilder()
                                                    .setBegin(ports.getLocalizerPort())
                                                    .setEnd(ports.getLocalizerPort())
                                                    .build())
                                            .addRange(Value.Range.newBuilder()
                                                    .setBegin(ports.getWebAppHttpPort())
                                                    .setEnd(ports.getWebAppHttpPort())
                                                    .build())
                                            .addRange(Value.Range.newBuilder()
                                                    .setBegin(ports.getShufflePort())
                                                    .setEnd(ports.getShufflePort())
                                                    .build())))
                    .setExecutor(executorInfo).setData(data).build();
        }

        @Override
        public ExecutorInfo getExecutorInfoForSlave(SlaveID slave) {
            Scalar executorMemory = Scalar.newBuilder()
                .setValue(taskUtils.getExecutorMemory()).build();
            Scalar executorCpus = Scalar.newBuilder()
                .setValue(taskUtils.getExecutorCpus()).build();

            CommandInfo commandInfo = getCommandInfo();

            ExecutorID executorId = ExecutorID.newBuilder()
                .setValue(EXECUTOR_PREFIX + slave.getValue())
                .build();
            return ExecutorInfo
                .newBuilder()
                .setCommand(commandInfo)
                .setName(EXECUTOR_NAME)
                .addResources(
                    Resource.newBuilder().setName("cpus")
                        .setType(Value.Type.SCALAR)
                        .setScalar(executorCpus).build())
                .addResources(
                    Resource.newBuilder().setName("mem")
                        .setType(Value.Type.SCALAR)
                        .setScalar(executorMemory).build())
                .setExecutorId(executorId).build();
        }
    }
}<|MERGE_RESOLUTION|>--- conflicted
+++ resolved
@@ -31,104 +31,104 @@
 import java.util.Objects;
 
 /**
- * Factory to create TaskInfo objects.
+ * Creates Tasks based on mesos offers
  */
 public interface TaskFactory {
-    TaskInfo createTask(Offer offer, TaskID taskId, NodeTask nodeTask);
-
-    // TODO(Santosh): This is needed because the ExecutorInfo constructed
-    // to launch NM needs to be specified to launch placeholder tasks for
-    // yarn containers (for fine grained scaling).
-    // If mesos supports just specifying the 'ExecutorId' without the full
-    // ExecutorInfo, we wouldn't need this interface method.
-    ExecutorInfo getExecutorInfoForSlave(SlaveID slave);
-
-    /**
-     * Creates TaskInfo objects to launch NMs as mesos tasks.
-     */
-    class NMTaskFactoryImpl implements TaskFactory {
-        public static final String EXECUTOR_NAME = "myriad_task";
-        public static final String EXECUTOR_PREFIX = "myriad_executor";
-        public static final String YARN_NODEMANAGER_OPTS_KEY = "YARN_NODEMANAGER_OPTS";
-        private static final String YARN_RESOURCEMANAGER_HOSTNAME = "yarn.resourcemanager.hostname";
-        private static final String YARN_RESOURCEMANAGER_WEBAPP_ADDRESS = "yarn.resourcemanager.webapp.address";
-        private static final String YARN_RESOURCEMANAGER_WEBAPP_HTTPS_ADDRESS = "yarn.resourcemanager.webapp.https.address";
-        private static final String YARN_HTTP_POLICY = "yarn.http.policy";
-        private static final String YARN_HTTP_POLICY_HTTPS_ONLY = "HTTPS_ONLY";
-
-        private static final Logger LOGGER = LoggerFactory.getLogger(NMTaskFactoryImpl.class);
-        private MyriadConfiguration cfg;
-        private TaskUtils taskUtils;
-
-        @Inject
-        public NMTaskFactoryImpl(MyriadConfiguration cfg, TaskUtils taskUtils) {
-            this.cfg = cfg;
-            this.taskUtils = taskUtils;
-        }
-
-        //Utility function to get the first NMPorts.expectedNumPorts number of ports of an offer
-        private static NMPorts getPorts(Offer offer) {
-            HashSet<Long> ports = new HashSet<>();
-            for (Resource resource : offer.getResourcesList()){
-                if (resource.getName().equals("ports")){
+  TaskInfo createTask(Offer offer, TaskID taskId, NodeTask nodeTask);
+
+  // TODO(Santosh): This is needed because the ExecutorInfo constructed
+  // to launch NM needs to be specified to launch placeholder tasks for
+  // yarn containers (for fine grained scaling).
+  // If mesos supports just specifying the 'ExecutorId' without the full
+  // ExecutorInfo, we wouldn't need this interface method.
+  ExecutorInfo getExecutorInfoForSlave(SlaveID slave);
+
+  /**
+   * Creates TaskInfo objects to launch NMs as mesos tasks.
+   */
+  class NMTaskFactoryImpl implements TaskFactory {
+    public static final String EXECUTOR_NAME = "myriad_task";
+    public static final String EXECUTOR_PREFIX = "myriad_executor";
+    public static final String YARN_NODEMANAGER_OPTS_KEY = "YARN_NODEMANAGER_OPTS";
+    private static final String YARN_RESOURCEMANAGER_HOSTNAME = "yarn.resourcemanager.hostname";
+    private static final String YARN_RESOURCEMANAGER_WEBAPP_ADDRESS = "yarn.resourcemanager.webapp.address";
+    private static final String YARN_RESOURCEMANAGER_WEBAPP_HTTPS_ADDRESS = "yarn.resourcemanager.webapp.https.address";
+    private static final String YARN_HTTP_POLICY = "yarn.http.policy";
+    private static final String YARN_HTTP_POLICY_HTTPS_ONLY = "HTTPS_ONLY";
+
+    private static final Logger LOGGER = LoggerFactory.getLogger(NMTaskFactoryImpl.class);
+    private MyriadConfiguration cfg;
+    private TaskUtils taskUtils;
+
+    @Inject
+    public NMTaskFactoryImpl(MyriadConfiguration cfg, TaskUtils taskUtils) {
+      this.cfg = cfg;
+      this.taskUtils = taskUtils;
+    }
+
+    //Utility function to get the first NMPorts.expectedNumPorts number of ports of an offer
+    private static NMPorts getPorts(Offer offer) {
+      HashSet<Long> ports = new HashSet<>();
+      for (Resource resource : offer.getResourcesList()){
+        if (resource.getName().equals("ports")){
                     /*
                     ranges.getRangeList() returns a list of ranges, each range specifies a begin and end only.
                     so must loop though each range until we get all ports needed.  We exit each loop as soon as all
                     ports are found so bounded by NMPorts.expectedNumPorts.
                     */
-                    Iterator<Value.Range> itr = resource.getRanges().getRangeList().iterator();
-                    while (itr.hasNext() && ports.size() < NMPorts.expectedNumPorts()) {
-                        Value.Range range = itr.next();
-                        if (range.getBegin() <= range.getEnd()) {
-                            long i = range.getBegin();
-                            while (i <= range.getEnd() && ports.size() < NMPorts.expectedNumPorts()) {
-                                ports.add(i);
-                                i++;
-                            }
-                        }
-                    }
-                }
+          Iterator<Value.Range> itr = resource.getRanges().getRangeList().iterator();
+          while (itr.hasNext() && ports.size() < NMPorts.expectedNumPorts()) {
+            Value.Range range = itr.next();
+            if (range.getBegin() <= range.getEnd()) {
+              long i = range.getBegin();
+              while (i <= range.getEnd() && ports.size() < NMPorts.expectedNumPorts()) {
+                ports.add(i);
+                i++;
+              }
             }
-
-            Preconditions.checkState(ports.size() == NMPorts.expectedNumPorts(), "Not enough ports in offer");
-            Long [] portArray = ports.toArray(new Long [ports.size()]);
-            return new NMPorts(portArray);
-        }
-
-        private static String getFileName(String uri) {
-            int lastSlash = uri.lastIndexOf('/');
-            if (lastSlash == -1) {
-                return uri;
-            } else {
-                String fileName = uri.substring(lastSlash + 1);
-                Preconditions.checkArgument(!Strings.isNullOrEmpty(fileName),
-                        "URI should not have a slash at the end");
-                return fileName;
-            }
-        }
-
-        private String getConfigurationUrl() {
-            YarnConfiguration conf = new YarnConfiguration();
-            String httpPolicy = conf.get(YARN_HTTP_POLICY);
-            if (httpPolicy != null && httpPolicy.equals(YARN_HTTP_POLICY_HTTPS_ONLY)) {
-                String address = conf.get(YARN_RESOURCEMANAGER_WEBAPP_HTTPS_ADDRESS);
-                if (address == null || address.isEmpty()) {
-                    address = conf.get(YARN_RESOURCEMANAGER_HOSTNAME) + ":8090";
-                }
-                return "https://" + address + "/conf";
-            } else {
-                String address = conf.get(YARN_RESOURCEMANAGER_WEBAPP_ADDRESS);
-                if (address == null || address.isEmpty()) {
-                    address = conf.get(YARN_RESOURCEMANAGER_HOSTNAME) + ":8088";
-                }
-                return "http://" + address + "/conf";
-            }
-        }
-
-        private CommandInfo getCommandInfo() {
-            MyriadExecutorConfiguration myriadExecutorConfiguration = cfg.getMyriadExecutorConfiguration();
-            CommandInfo.Builder commandInfo = CommandInfo.newBuilder();
-            if (myriadExecutorConfiguration.getNodeManagerUri().isPresent()) {
+          }
+        }
+      }
+
+      Preconditions.checkState(ports.size() == NMPorts.expectedNumPorts(), "Not enough ports in offer");
+      Long [] portArray = ports.toArray(new Long [ports.size()]);
+      return new NMPorts(portArray);
+    }
+
+    private static String getFileName(String uri) {
+      int lastSlash = uri.lastIndexOf('/');
+      if (lastSlash == -1) {
+        return uri;
+      } else {
+        String fileName = uri.substring(lastSlash + 1);
+        Preconditions.checkArgument(!Strings.isNullOrEmpty(fileName),
+            "URI should not have a slash at the end");
+        return fileName;
+      }
+    }
+
+    private String getConfigurationUrl() {
+      YarnConfiguration conf = new YarnConfiguration();
+      String httpPolicy = conf.get(YARN_HTTP_POLICY);
+      if (httpPolicy != null && httpPolicy.equals(YARN_HTTP_POLICY_HTTPS_ONLY)) {
+        String address = conf.get(YARN_RESOURCEMANAGER_WEBAPP_HTTPS_ADDRESS);
+        if (address == null || address.isEmpty()) {
+          address = conf.get(YARN_RESOURCEMANAGER_HOSTNAME) + ":8090";
+        }
+        return "https://" + address + "/conf";
+      } else {
+        String address = conf.get(YARN_RESOURCEMANAGER_WEBAPP_ADDRESS);
+        if (address == null || address.isEmpty()) {
+          address = conf.get(YARN_RESOURCEMANAGER_HOSTNAME) + ":8088";
+        }
+        return "http://" + address + "/conf";
+      }
+    }
+
+    private CommandInfo getCommandInfo() {
+      MyriadExecutorConfiguration myriadExecutorConfiguration = cfg.getMyriadExecutorConfiguration();
+      CommandInfo.Builder commandInfo = CommandInfo.newBuilder();
+      if (myriadExecutorConfiguration.getNodeManagerUri().isPresent()) {
                 /*
                  TODO(darinj): Overall this is messier than I'd like. We can't let mesos untar the distribution, since
                  it will change the permissions.  Instead we simply download the tarball and execute tar -xvpf. We also
@@ -136,224 +136,194 @@
                  frameworkSuperUser. This will be refactored after Mesos-1790 is resolved.
                 */
 
-                //Both FrameworkUser and FrameworkSuperuser to get all of the directory permissions correct.
-                if (!(cfg.getFrameworkUser().isPresent() && cfg.getFrameworkSuperUser().isPresent())) {
-                    throw new RuntimeException("Trying to use remote distribution, but frameworkUser" +
-                            "and/or frameworkSuperUser not set!");
-                }
-
-                LOGGER.info("Using remote distribution");
-
-                String nmURIString = myriadExecutorConfiguration.getNodeManagerUri().get();
-
-                //TODO(DarinJ) support other compression, as this is a temp fix for Mesos 1760 may not get to it.
-                //Extract tarball keeping permissions, necessary to keep HADOOP_HOME/bin/container-executor suidbit set.
-                String tarCmd = "sudo tar -zxpf " + getFileName(nmURIString);
-
-                //We need the current directory to be writable by frameworkUser for capsuleExecutor to create directories.
-                //Best to simply give owenership to the user running the executor but we don't want to use -R as this
-                //will silently remove the suid bit on container executor.
-                String chownCmd = "sudo chown " + cfg.getFrameworkUser().get() + " .";
-
-                //Place the hadoop config where in the HADOOP_CONF_DIR where it will be read by the NodeManager
-                //The url for the resource manager config is: http(s)://hostname:port/conf so fetcher.cpp downloads the
-                //config file to conf, It's an xml file with the parameters of yarn-site.xml, core-site.xml and hdfs.xml.
-                String configCopyCmd = "cp conf " + cfg.getYarnEnvironment().get("YARN_HOME") +
-                        "/etc/hadoop/yarn-site.xml";
-
-                //Command to run the executor
-                String executorPathString = myriadExecutorConfiguration.getPath();
-                String executorCmd = "export CAPSULE_CACHE_DIR=`pwd`;echo $CAPSULE_CACHE_DIR; " +
-                        "sudo -E -u " + cfg.getFrameworkUser().get() + " -H " +
-                        "java -Dcapsule.log=verbose -jar " + getFileName(executorPathString);
-
-                //Concatenate all the subcommands
-                String cmd = tarCmd + "&&" + chownCmd + "&&" + configCopyCmd + "&&" + executorCmd;
-
-                //get the nodemanagerURI
-                //We're going to extract ourselves, so setExtract is false
-                LOGGER.info("Getting Hadoop distribution from:" + nmURIString);
-                URI nmUri = URI.newBuilder().setValue(nmURIString).setExtract(false)
-                        .build();
-
-                //get configs directly from resource manager
-                String configUrlString = getConfigurationUrl();
-                LOGGER.info("Getting config from:" + configUrlString);
-                URI configUri = URI.newBuilder().setValue(configUrlString)
-                        .build();
-
-                //get the executor URI
-                LOGGER.info("Getting executor from:" + executorPathString);
-                URI executorUri = URI.newBuilder().setValue(executorPathString).setExecutable(true)
-                        .build();
-
-                LOGGER.info("Slave will execute command:" + cmd);
-                commandInfo.addUris(nmUri).addUris(configUri).addUris(executorUri).setValue("echo \"" + cmd + "\";" + cmd);
-
-                commandInfo.setUser(cfg.getFrameworkSuperUser().get());
-
-            } else {
-                String cmdPrefix = "export CAPSULE_CACHE_DIR=`pwd` ;" +
-                        "echo $CAPSULE_CACHE_DIR; java -Dcapsule.log=verbose -jar ";
-                String executorPath = myriadExecutorConfiguration.getPath();
-                String cmd = cmdPrefix + getFileName(executorPath);
-                URI executorURI = URI.newBuilder().setValue(executorPath)
-                        .setExecutable(true).build();
-                commandInfo.addUris(executorURI)
-                        .setValue("echo \"" + cmd + "\";" + cmd);
-
-                if (cfg.getFrameworkUser().isPresent()) {
-                    commandInfo.setUser(cfg.getFrameworkUser().get());
-                }
-            }
-            return commandInfo.build();
-        }
-
-        @Override
-        public TaskInfo createTask(Offer offer, TaskID taskId, NodeTask nodeTask) {
-            Objects.requireNonNull(offer, "Offer should be non-null");
-            Objects.requireNonNull(nodeTask, "NodeTask should be non-null");
-
-            NMPorts ports = getPorts(offer);
-            LOGGER.debug(ports.toString());
-
-            NMProfile profile = nodeTask.getProfile();
-            NMTaskConfig nmTaskConfig = new NMTaskConfig();
-            nmTaskConfig.setAdvertisableCpus(profile.getCpus());
-            nmTaskConfig.setAdvertisableMem(profile.getMemory());
-            NodeManagerConfiguration nodeManagerConfiguration = this.cfg.getNodeManagerConfiguration();
-            nmTaskConfig.setJvmOpts(nodeManagerConfiguration.getJvmOpts().orNull());
-            nmTaskConfig.setCgroups(nodeManagerConfiguration.getCgroups().or(Boolean.FALSE));
-            nmTaskConfig.setRpcPort(ports.getRpcPort());
-            nmTaskConfig.setLocalizerPort(ports.getLocalizerPort());
-            nmTaskConfig.setWebAppHttpPort(ports.getWebAppHttpPort());
-            nmTaskConfig.setShufflePort(ports.getShufflePort());
-            nmTaskConfig.setYarnEnvironment(cfg.getYarnEnvironment());
-
-            // if RM's hostname is passed in as a system property, pass it along
-            // to Node Managers launched via Myriad
-            String rmHostName = System.getProperty(YARN_RESOURCEMANAGER_HOSTNAME);
-            if (rmHostName != null && !rmHostName.isEmpty()) {
-
-                String nmOpts = nmTaskConfig.getYarnEnvironment().get(YARN_NODEMANAGER_OPTS_KEY);
-                if (nmOpts == null) {
-                    nmOpts = "";
-                }
-                nmOpts += " " + "-D" + YARN_RESOURCEMANAGER_HOSTNAME + "=" + rmHostName;
-                nmTaskConfig.getYarnEnvironment().put(YARN_NODEMANAGER_OPTS_KEY, nmOpts);
-                LOGGER.info(YARN_RESOURCEMANAGER_HOSTNAME + " is set to " + rmHostName +
-                        " via YARN_RESOURCEMANAGER_OPTS. Passing it into YARN_NODEMANAGER_OPTS.");
-            }
+        //Both FrameworkUser and FrameworkSuperuser to get all of the directory permissions correct.
+        if (!(cfg.getFrameworkUser().isPresent() && cfg.getFrameworkSuperUser().isPresent())) {
+          throw new RuntimeException("Trying to use remote distribution, but frameworkUser" +
+              "and/or frameworkSuperUser not set!");
+        }
+
+        LOGGER.info("Using remote distribution");
+
+        String nmURIString = myriadExecutorConfiguration.getNodeManagerUri().get();
+
+        //TODO(DarinJ) support other compression, as this is a temp fix for Mesos 1760 may not get to it.
+        //Extract tarball keeping permissions, necessary to keep HADOOP_HOME/bin/container-executor suidbit set.
+        String tarCmd = "sudo tar -zxpf " + getFileName(nmURIString);
+
+        //We need the current directory to be writable by frameworkUser for capsuleExecutor to create directories.
+        //Best to simply give owenership to the user running the executor but we don't want to use -R as this
+        //will silently remove the suid bit on container executor.
+        String chownCmd = "sudo chown " + cfg.getFrameworkUser().get() + " .";
+
+        //Place the hadoop config where in the HADOOP_CONF_DIR where it will be read by the NodeManager
+        //The url for the resource manager config is: http(s)://hostname:port/conf so fetcher.cpp downloads the
+        //config file to conf, It's an xml file with the parameters of yarn-site.xml, core-site.xml and hdfs.xml.
+        String configCopyCmd = "cp conf " + cfg.getYarnEnvironment().get("YARN_HOME") +
+            "/etc/hadoop/yarn-site.xml";
+
+        //Command to run the executor
+        String executorPathString = myriadExecutorConfiguration.getPath();
+        String executorCmd = "export CAPSULE_CACHE_DIR=`pwd`;echo $CAPSULE_CACHE_DIR; " +
+            "sudo -E -u " + cfg.getFrameworkUser().get() + " -H " +
+            "java -Dcapsule.log=verbose -jar " + getFileName(executorPathString);
+
+        //Concatenate all the subcommands
+        String cmd = tarCmd + "&&" + chownCmd + "&&" + configCopyCmd + "&&" + executorCmd;
+
+        //get the nodemanagerURI
+        //We're going to extract ourselves, so setExtract is false
+        LOGGER.info("Getting Hadoop distribution from:" + nmURIString);
+        URI nmUri = URI.newBuilder().setValue(nmURIString).setExtract(false)
+            .build();
+
+        //get configs directly from resource manager
+        String configUrlString = getConfigurationUrl();
+        LOGGER.info("Getting config from:" + configUrlString);
+        URI configUri = URI.newBuilder().setValue(configUrlString)
+            .build();
+
+        //get the executor URI
+        LOGGER.info("Getting executor from:" + executorPathString);
+        URI executorUri = URI.newBuilder().setValue(executorPathString).setExecutable(true)
+            .build();
+
+        LOGGER.info("Slave will execute command:" + cmd);
+        commandInfo.addUris(nmUri).addUris(configUri).addUris(executorUri).setValue("echo \"" + cmd + "\";" + cmd);
+
+        commandInfo.setUser(cfg.getFrameworkSuperUser().get());
+
+      } else {
+        String cmdPrefix = "export CAPSULE_CACHE_DIR=`pwd` ;" +
+            "echo $CAPSULE_CACHE_DIR; java -Dcapsule.log=verbose -jar ";
+        String executorPath = myriadExecutorConfiguration.getPath();
+        String cmd = cmdPrefix + getFileName(executorPath);
+        URI executorURI = URI.newBuilder().setValue(executorPath)
+            .setExecutable(true).build();
+        commandInfo.addUris(executorURI)
+            .setValue("echo \"" + cmd + "\";" + cmd);
+
+        if (cfg.getFrameworkUser().isPresent()) {
+          commandInfo.setUser(cfg.getFrameworkUser().get());
+        }
+      }
+      return commandInfo.build();
+    }
+
+    @Override
+    public TaskInfo createTask(Offer offer, TaskID taskId, NodeTask nodeTask) {
+      Objects.requireNonNull(offer, "Offer should be non-null");
+      Objects.requireNonNull(nodeTask, "NodeTask should be non-null");
+
+      NMPorts ports = getPorts(offer);
+      LOGGER.debug(ports.toString());
+
+      NMProfile profile = nodeTask.getProfile();
+      NMTaskConfig nmTaskConfig = new NMTaskConfig();
+      nmTaskConfig.setAdvertisableCpus(profile.getCpus());
+      nmTaskConfig.setAdvertisableMem(profile.getMemory());
+      NodeManagerConfiguration nodeManagerConfiguration = this.cfg.getNodeManagerConfiguration();
+      nmTaskConfig.setJvmOpts(nodeManagerConfiguration.getJvmOpts().orNull());
+      nmTaskConfig.setCgroups(nodeManagerConfiguration.getCgroups().or(Boolean.FALSE));
+      nmTaskConfig.setRpcPort(ports.getRpcPort());
+      nmTaskConfig.setLocalizerPort(ports.getLocalizerPort());
+      nmTaskConfig.setWebAppHttpPort(ports.getWebAppHttpPort());
+      nmTaskConfig.setShufflePort(ports.getShufflePort());
+      nmTaskConfig.setYarnEnvironment(cfg.getYarnEnvironment());
+
+      // if RM's hostname is passed in as a system property, pass it along
+      // to Node Managers launched via Myriad
+      String rmHostName = System.getProperty(YARN_RESOURCEMANAGER_HOSTNAME);
+      if (rmHostName != null && !rmHostName.isEmpty()) {
+
+        String nmOpts = nmTaskConfig.getYarnEnvironment().get(YARN_NODEMANAGER_OPTS_KEY);
+        if (nmOpts == null) {
+          nmOpts = "";
+        }
+        nmOpts += " " + "-D" + YARN_RESOURCEMANAGER_HOSTNAME + "=" + rmHostName;
+        nmTaskConfig.getYarnEnvironment().put(YARN_NODEMANAGER_OPTS_KEY, nmOpts);
+        LOGGER.info(YARN_RESOURCEMANAGER_HOSTNAME + " is set to " + rmHostName +
+            " via YARN_RESOURCEMANAGER_OPTS. Passing it into YARN_NODEMANAGER_OPTS.");
+      }
 //            else {
-            // TODO(Santosh): Handle this case. Couple of options:
-            // 1. Lookup a hostname here and use it as "RM's hostname"
-            // 2. Abort here.. RM cannot start unless a hostname is passed in as it requires it to pass to NMs.
-
-            String taskConfigJSON = new Gson().toJson(nmTaskConfig);
-
-            Scalar taskMemory = Scalar.newBuilder()
-                    .setValue(taskUtils.getTaskMemory(profile))
-                    .build();
-            Scalar taskCpus = Scalar.newBuilder()
-                    .setValue(taskUtils.getTaskCpus(profile))
-                    .build();
-<<<<<<< HEAD
-            ExecutorInfo executorInfo = getExecutorInfoForSlave(offer.getSlaveId());
-=======
-            Scalar executorMemory = Scalar.newBuilder()
-                    .setValue(taskUtils.getExecutorMemory())
-                    .build();
-            Scalar executorCpus = Scalar.newBuilder()
-                    .setValue(taskUtils.getExecutorCpus())
-                    .build();
-
-            CommandInfo commandInfo = getCommandInfo();
-
-            ExecutorID executorId = ExecutorID.newBuilder()
-                    .setValue(EXECUTOR_PREFIX + offer.getSlaveId().getValue())
-                    .build();
-            ExecutorInfo executorInfo = ExecutorInfo
-                    .newBuilder()
-                    .setCommand(commandInfo)
-                    .setName(EXECUTOR_NAME)
-                    .addResources(
-                            Resource.newBuilder().setName("cpus")
-                                    .setType(Value.Type.SCALAR)
-                                    .setScalar(executorCpus)
-                                    .build())
-                    .addResources(
-                            Resource.newBuilder().setName("mem")
-                                    .setType(Value.Type.SCALAR)
-                                    .setScalar(executorMemory)
-                                    .build())
-                    .setExecutorId(executorId).setCommand(commandInfo).build();
->>>>>>> 7145b9b0
-
-            TaskInfo.Builder taskBuilder = TaskInfo.newBuilder()
-                    .setName("task-" + taskId.getValue())
-                    .setTaskId(taskId)
-                    .setSlaveId(offer.getSlaveId());
-
-            ByteString data = ByteString.copyFrom(taskConfigJSON.getBytes(Charset.defaultCharset()));
-            return taskBuilder
-                    .addResources(
-                            Resource.newBuilder().setName("cpus")
-                                    .setType(Value.Type.SCALAR)
-                                    .setScalar(taskCpus)
-                                    .build())
-                    .addResources(
-                            Resource.newBuilder().setName("mem")
-                                    .setType(Value.Type.SCALAR)
-                                    .setScalar(taskMemory)
-                                    .build())
-                    .addResources(
-                            Resource.newBuilder().setName("ports")
-                                    .setType(Value.Type.RANGES)
-                                    .setRanges(Value.Ranges.newBuilder()
-                                            .addRange(Value.Range.newBuilder()
-                                                    .setBegin(ports.getRpcPort())
-                                                    .setEnd(ports.getRpcPort())
-                                                    .build())
-                                            .addRange(Value.Range.newBuilder()
-                                                    .setBegin(ports.getLocalizerPort())
-                                                    .setEnd(ports.getLocalizerPort())
-                                                    .build())
-                                            .addRange(Value.Range.newBuilder()
-                                                    .setBegin(ports.getWebAppHttpPort())
-                                                    .setEnd(ports.getWebAppHttpPort())
-                                                    .build())
-                                            .addRange(Value.Range.newBuilder()
-                                                    .setBegin(ports.getShufflePort())
-                                                    .setEnd(ports.getShufflePort())
-                                                    .build())))
-                    .setExecutor(executorInfo).setData(data).build();
-        }
-
-        @Override
-        public ExecutorInfo getExecutorInfoForSlave(SlaveID slave) {
-            Scalar executorMemory = Scalar.newBuilder()
-                .setValue(taskUtils.getExecutorMemory()).build();
-            Scalar executorCpus = Scalar.newBuilder()
-                .setValue(taskUtils.getExecutorCpus()).build();
-
-            CommandInfo commandInfo = getCommandInfo();
-
-            ExecutorID executorId = ExecutorID.newBuilder()
-                .setValue(EXECUTOR_PREFIX + slave.getValue())
-                .build();
-            return ExecutorInfo
-                .newBuilder()
-                .setCommand(commandInfo)
-                .setName(EXECUTOR_NAME)
-                .addResources(
-                    Resource.newBuilder().setName("cpus")
-                        .setType(Value.Type.SCALAR)
-                        .setScalar(executorCpus).build())
-                .addResources(
-                    Resource.newBuilder().setName("mem")
-                        .setType(Value.Type.SCALAR)
-                        .setScalar(executorMemory).build())
-                .setExecutorId(executorId).build();
-        }
-    }
+      // TODO(Santosh): Handle this case. Couple of options:
+      // 1. Lookup a hostname here and use it as "RM's hostname"
+      // 2. Abort here.. RM cannot start unless a hostname is passed in as it requires it to pass to NMs.
+
+      String taskConfigJSON = new Gson().toJson(nmTaskConfig);
+
+      Scalar taskMemory = Scalar.newBuilder()
+          .setValue(taskUtils.getTaskMemory(profile))
+          .build();
+      Scalar taskCpus = Scalar.newBuilder()
+          .setValue(taskUtils.getTaskCpus(profile))
+          .build();
+      ExecutorInfo executorInfo = getExecutorInfoForSlave(offer.getSlaveId());
+
+      TaskInfo.Builder taskBuilder = TaskInfo.newBuilder()
+          .setName("task-" + taskId.getValue())
+          .setTaskId(taskId)
+          .setSlaveId(offer.getSlaveId());
+
+      ByteString data = ByteString.copyFrom(taskConfigJSON.getBytes(Charset.defaultCharset()));
+      return taskBuilder
+          .addResources(
+              Resource.newBuilder().setName("cpus")
+                  .setType(Value.Type.SCALAR)
+                  .setScalar(taskCpus)
+                  .build())
+          .addResources(
+              Resource.newBuilder().setName("mem")
+                  .setType(Value.Type.SCALAR)
+                  .setScalar(taskMemory)
+                  .build())
+          .addResources(
+              Resource.newBuilder().setName("ports")
+                  .setType(Value.Type.RANGES)
+                  .setRanges(Value.Ranges.newBuilder()
+                      .addRange(Value.Range.newBuilder()
+                          .setBegin(ports.getRpcPort())
+                          .setEnd(ports.getRpcPort())
+                          .build())
+                      .addRange(Value.Range.newBuilder()
+                          .setBegin(ports.getLocalizerPort())
+                          .setEnd(ports.getLocalizerPort())
+                          .build())
+                      .addRange(Value.Range.newBuilder()
+                          .setBegin(ports.getWebAppHttpPort())
+                          .setEnd(ports.getWebAppHttpPort())
+                          .build())
+                      .addRange(Value.Range.newBuilder()
+                          .setBegin(ports.getShufflePort())
+                          .setEnd(ports.getShufflePort())
+                          .build())))
+          .setExecutor(executorInfo).setData(data).build();
+    }
+
+    @Override
+    public ExecutorInfo getExecutorInfoForSlave(SlaveID slave) {
+      Scalar executorMemory = Scalar.newBuilder()
+          .setValue(taskUtils.getExecutorMemory()).build();
+      Scalar executorCpus = Scalar.newBuilder()
+          .setValue(taskUtils.getExecutorCpus()).build();
+
+      CommandInfo commandInfo = getCommandInfo();
+
+      ExecutorID executorId = ExecutorID.newBuilder()
+          .setValue(EXECUTOR_PREFIX + slave.getValue())
+          .build();
+      return ExecutorInfo
+          .newBuilder()
+          .setCommand(commandInfo)
+          .setName(EXECUTOR_NAME)
+          .addResources(
+              Resource.newBuilder().setName("cpus")
+                  .setType(Value.Type.SCALAR)
+                  .setScalar(executorCpus).build())
+          .addResources(
+              Resource.newBuilder().setName("mem")
+                  .setType(Value.Type.SCALAR)
+                  .setScalar(executorMemory).build())
+          .setExecutorId(executorId).build();
+    }
+  }
 }