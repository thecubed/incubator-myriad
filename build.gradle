--- conflicted
+++ resolved
@@ -43,12 +43,7 @@
     compile "org.apache.hadoop:hadoop-common:${hadoopVer}"
     compile "org.apache.hadoop:hadoop-yarn-common:${hadoopVer}"
     compile "org.apache.hadoop:hadoop-yarn-server-resourcemanager:${hadoopVer}"
-<<<<<<< HEAD
-    compile "org.apache.hadoop:hadoop-yarn-server-nodemanager:${hadoopVer}"
-    compile 'com.google.code.gson:gson:2.3'
-=======
     compile 'com.google.code.gson:gson:2.3.1'
->>>>>>> 6a350d7a
     compile "com.lmax:disruptor:3.3.0"
     compile "io.dropwizard.metrics:metrics-core:${metricsVer}"
     compile "io.dropwizard.metrics:metrics-annotation:${metricsVer}"
